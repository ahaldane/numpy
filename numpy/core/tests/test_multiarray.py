--- conflicted
+++ resolved
@@ -794,31 +794,8 @@
     def tearDown(self):
         if os.path.isfile(self.filename):
             os.unlink(self.filename)
-
-<<<<<<< HEAD
-    def test_file(self):
-        # Test disabled on Windows, since the tempfile does not flush
-        # properly.  The test ensures that both filenames and file
-        # objects are accepted in tofile and fromfile, so as long as
-        # it runs on at least one platform, we should be ok.
-        if not sys.platform.startswith('win'):
-            tmp_file = tempfile.NamedTemporaryFile('wb',
-                                                   prefix='numpy_tofromfile')
-            self.x.tofile(tmp_file.file)
-            tmp_file.flush()
-            y = np.fromfile(tmp_file.name,dtype=self.dtype)
-            assert_array_equal(y,self.x.flat)
             tmp_file.close()
 
-    def test_filename(self):
-        filename = tempfile.mktemp()
-        f = open(filename,'wb')
-        self.x.tofile(f)
-        f.close()
-        y = np.fromfile(filename,dtype=self.dtype)
-        assert_array_equal(y,self.x.flat)
-        os.unlink(filename)
-=======
     def test_roundtrip_file(self):
         f = open(self.filename, 'wb')
         self.x.tofile(f)
@@ -828,6 +805,7 @@
         y = np.fromfile(f, dtype=self.dtype)
         f.close()
         assert_array_equal(y, self.x.flat)
+        os.unlink(filename)
 
     def test_roundtrip_filename(self):
         self.x.tofile(self.filename)
@@ -904,7 +882,6 @@
     def test_ascii(self):
         self._check_from('1 , 2 , 3 , 4', [1.,2.,3.,4.], sep=',')
         self._check_from('1,2,3,4', [1.,2.,3.,4.], dtype=float, sep=',')
->>>>>>> ca6baf94
 
     def test_malformed(self):
         self._check_from('1.234 1,234', [1.234, 1.], sep=' ')
@@ -921,15 +898,11 @@
         f = open(self.filename, 'w')
         x.tofile(f, sep=',')
         f.close()
-<<<<<<< HEAD
-        y = np.fromfile(filename, sep=' ')
-        assert_array_equal(y, [1.234, 1.])
-        os.unlink(filename)
-=======
         f = open(self.filename, 'r')
         s = f.read()
         f.close()
         assert_equal(s, '1.51,2.0,3.51,4.0')
+        os.unlink(filename)
 
     def test_tofile_format(self):
         x = np.array([1.51, 2, 3.51, 4], dtype=float)
@@ -955,7 +928,6 @@
         yield self._run_in_foreign_locale, TestIO.test_tofile_sep
         yield self._run_in_foreign_locale, TestIO.test_tofile_format
 
->>>>>>> ca6baf94
 
 class TestFromBuffer(TestCase):
     def tst_basic(self,buffer,expected,kwargs):
